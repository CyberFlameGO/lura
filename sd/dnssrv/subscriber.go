<<<<<<< HEAD
// Package dnssrv defines some implementations for a dns based service discovery
=======
/* Package dnssrv defines some implementations for a dns based service discovery
 */
>>>>>>> 87ff6231
// SPDX-License-Identifier: Apache-2.0
package dnssrv

import (
	"fmt"
	"net"
	"sync"
	"time"

	"github.com/luraproject/lura/config"
	"github.com/luraproject/lura/sd"
)

// Namespace is the key for the dns sd module
const Namespace = "dns"

// Register registers the dns sd subscriber factory
func Register() error {
	return sd.RegisterSubscriberFactory(Namespace, SubscriberFactory)
}

var (
	// TTL is the duration of the cached data
	TTL = 30 * time.Second
	// DefaultLookup id the function for the DNS resolution
	DefaultLookup = net.LookupSRV
)

// SubscriberFactory builds a DNS_SRV Subscriber with the received config
func SubscriberFactory(cfg *config.Backend) sd.Subscriber {
	return New(cfg.Host[0])
}

// New creates a DNS subscriber with the default values
func New(name string) sd.Subscriber {
	return NewDetailed(name, DefaultLookup, TTL)
}

// NewDetailed creates a DNS subscriber with the received values
func NewDetailed(name string, lookup lookup, ttl time.Duration) sd.Subscriber {
	s := subscriber{name, &sd.FixedSubscriber{}, &sync.Mutex{}, ttl, lookup}
	s.update()
	go s.loop()
	return s
}

type lookup func(service, proto, name string) (cname string, addrs []*net.SRV, err error)

type subscriber struct {
	name   string
	cache  *sd.FixedSubscriber
	mutex  *sync.Mutex
	ttl    time.Duration
	lookup lookup
}

// Hosts implements the subscriber interface
func (s subscriber) Hosts() ([]string, error) {
	s.mutex.Lock()
	defer s.mutex.Unlock()
	return s.cache.Hosts()
}

func (s subscriber) loop() {
	for {
		<-time.After(s.ttl)
		s.update()
	}
}

func (s subscriber) update() {
	instances, err := s.resolve()
	if err != nil {
		return
	}
	s.mutex.Lock()
	*(s.cache) = sd.FixedSubscriber(instances)
	s.mutex.Unlock()
}

func (s subscriber) resolve() ([]string, error) {
	_, addrs, err := s.lookup("", "", s.name)
	if err != nil {
		return []string{}, err
	}
	instances := []string{}
	for _, addr := range addrs {
		instances = append(instances, fmt.Sprintf("http://%s", net.JoinHostPort(addr.Target, fmt.Sprint(addr.Port))))
		for i := 0; i < int(addr.Weight-1); i++ {
			instances = append(instances, fmt.Sprintf("http://%s", net.JoinHostPort(addr.Target, fmt.Sprint(addr.Port))))
		}
	}
	return instances, nil
}<|MERGE_RESOLUTION|>--- conflicted
+++ resolved
@@ -1,9 +1,5 @@
-<<<<<<< HEAD
-// Package dnssrv defines some implementations for a dns based service discovery
-=======
 /* Package dnssrv defines some implementations for a dns based service discovery
  */
->>>>>>> 87ff6231
 // SPDX-License-Identifier: Apache-2.0
 package dnssrv
 
