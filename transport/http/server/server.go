--- conflicted
+++ resolved
@@ -1,9 +1,6 @@
-<<<<<<< HEAD
-=======
 /* Package server provides tools to create http servers and handlers wrapping the
    lura router
 */
->>>>>>> 87ff6231
 // SPDX-License-Identifier: Apache-2.0
 package server
 
